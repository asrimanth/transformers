# coding=utf-8
# Copyright 2018 Google AI, Google Brain and Carnegie Mellon University Authors and the HuggingFace Inc. team.
# Copyright (c) 2018, NVIDIA CORPORATION.  All rights reserved.
#
# Licensed under the Apache License, Version 2.0 (the "License");
# you may not use this file except in compliance with the License.
# You may obtain a copy of the License at
#
#     http://www.apache.org/licenses/LICENSE-2.0
#
# Unless required by applicable law or agreed to in writing, software
# distributed under the License is distributed on an "AS IS" BASIS,
# WITHOUT WARRANTIES OR CONDITIONS OF ANY KIND, either express or implied.
# See the License for the specific language governing permissions and
# limitations under the License.
""" PyTorch XLNet model.
"""
from __future__ import absolute_import, division, print_function, unicode_literals

import json
import logging
import math
import os
import sys
from io import open

import torch
from torch import nn
from torch.nn import functional as F
from torch.nn import CrossEntropyLoss, MSELoss

from .modeling_utils import PreTrainedModel, prune_linear_layer, SequenceSummary, PoolerAnswerClass, PoolerEndLogits, PoolerStartLogits
from .configuration_xlnet import XLNetConfig
from .file_utils import add_start_docstrings


logger = logging.getLogger(__name__)

XLNET_PRETRAINED_MODEL_ARCHIVE_MAP = {
    'xlnet-base-cased': "https://s3.amazonaws.com/models.huggingface.co/bert/xlnet-base-cased-pytorch_model.bin",
    'xlnet-large-cased': "https://s3.amazonaws.com/models.huggingface.co/bert/xlnet-large-cased-pytorch_model.bin",
}


def build_tf_xlnet_to_pytorch_map(model, config, tf_weights=None):
    """ A map of modules from TF to PyTorch.
        I use a map to keep the PyTorch model as
        identical to the original PyTorch model as possible.
    """

    tf_to_pt_map = {}

    if hasattr(model, 'transformer'):
        if hasattr(model, 'lm_loss'):
            # We will load also the output bias
            tf_to_pt_map['model/lm_loss/bias'] = model.lm_loss.bias
        if hasattr(model, 'sequence_summary') and 'model/sequnece_summary/summary/kernel' in tf_weights:
            # We will load also the sequence summary
            tf_to_pt_map['model/sequnece_summary/summary/kernel'] = model.sequence_summary.summary.weight
            tf_to_pt_map['model/sequnece_summary/summary/bias'] = model.sequence_summary.summary.bias
        if hasattr(model, 'logits_proj') and config.finetuning_task is not None \
                and 'model/regression_{}/logit/kernel'.format(config.finetuning_task) in tf_weights:
            tf_to_pt_map['model/regression_{}/logit/kernel'.format(config.finetuning_task)] = model.logits_proj.weight
            tf_to_pt_map['model/regression_{}/logit/bias'.format(config.finetuning_task)] = model.logits_proj.bias

        # Now load the rest of the transformer
        model = model.transformer

    # Embeddings and output
    tf_to_pt_map.update({'model/transformer/word_embedding/lookup_table': model.word_embedding.weight,
                         'model/transformer/mask_emb/mask_emb': model.mask_emb})

    # Transformer blocks
    for i, b in enumerate(model.layer):
        layer_str = "model/transformer/layer_%d/" % i
        tf_to_pt_map.update({
            layer_str + "rel_attn/LayerNorm/gamma": b.rel_attn.layer_norm.weight,
            layer_str + "rel_attn/LayerNorm/beta": b.rel_attn.layer_norm.bias,
            layer_str + "rel_attn/o/kernel": b.rel_attn.o,
            layer_str + "rel_attn/q/kernel": b.rel_attn.q,
            layer_str + "rel_attn/k/kernel": b.rel_attn.k,
            layer_str + "rel_attn/r/kernel": b.rel_attn.r,
            layer_str + "rel_attn/v/kernel": b.rel_attn.v,
            layer_str + "ff/LayerNorm/gamma": b.ff.layer_norm.weight,
            layer_str + "ff/LayerNorm/beta": b.ff.layer_norm.bias,
            layer_str + "ff/layer_1/kernel": b.ff.layer_1.weight,
            layer_str + "ff/layer_1/bias": b.ff.layer_1.bias,
            layer_str + "ff/layer_2/kernel": b.ff.layer_2.weight,
            layer_str + "ff/layer_2/bias": b.ff.layer_2.bias,
        })

    # Relative positioning biases
    if config.untie_r:
        r_r_list = []
        r_w_list = []
        r_s_list = []
        seg_embed_list = []
        for b in model.layer:
            r_r_list.append(b.rel_attn.r_r_bias)
            r_w_list.append(b.rel_attn.r_w_bias)
            r_s_list.append(b.rel_attn.r_s_bias)
            seg_embed_list.append(b.rel_attn.seg_embed)
    else:
        r_r_list = [model.r_r_bias]
        r_w_list = [model.r_w_bias]
        r_s_list = [model.r_s_bias]
        seg_embed_list = [model.seg_embed]
    tf_to_pt_map.update({
        'model/transformer/r_r_bias': r_r_list,
        'model/transformer/r_w_bias': r_w_list,
        'model/transformer/r_s_bias': r_s_list,
        'model/transformer/seg_embed': seg_embed_list})
    return tf_to_pt_map

def load_tf_weights_in_xlnet(model, config, tf_path):
    """ Load tf checkpoints in a pytorch model
    """
    try:
        import numpy as np
        import tensorflow as tf
    except ImportError:
        logger.error("Loading a TensorFlow models in PyTorch, requires TensorFlow to be installed. Please see "
            "https://www.tensorflow.org/install/ for installation instructions.")
        raise
    # Load weights from TF model
    init_vars = tf.train.list_variables(tf_path)
    tf_weights = {}
    for name, shape in init_vars:
        logger.info("Loading TF weight {} with shape {}".format(name, shape))
        array = tf.train.load_variable(tf_path, name)
        tf_weights[name] = array

    # Build TF to PyTorch weights loading map
    tf_to_pt_map = build_tf_xlnet_to_pytorch_map(model, config, tf_weights)

    for name, pointer in tf_to_pt_map.items():
        logger.info("Importing {}".format(name))
        if name not in tf_weights:
            logger.info("{} not in tf pre-trained weights, skipping".format(name))
            continue
        array = tf_weights[name]
        # adam_v and adam_m are variables used in AdamWeightDecayOptimizer to calculated m and v
        # which are not required for using pretrained model
        if 'kernel' in name and ('ff' in name or 'summary' in name or 'logit' in name):
            logger.info("Transposing")
            array = np.transpose(array)
        if isinstance(pointer, list):
            # Here we will split the TF weigths
            assert len(pointer) == array.shape[0]
            for i, p_i in enumerate(pointer):
                arr_i = array[i, ...]
                try:
                    assert p_i.shape == arr_i.shape
                except AssertionError as e:
                    e.args += (p_i.shape, arr_i.shape)
                    raise
                logger.info("Initialize PyTorch weight {} for layer {}".format(name, i))
                p_i.data = torch.from_numpy(arr_i)
        else:
            try:
                assert pointer.shape == array.shape
            except AssertionError as e:
                e.args += (pointer.shape, array.shape)
                raise
            logger.info("Initialize PyTorch weight {}".format(name))
            pointer.data = torch.from_numpy(array)
        tf_weights.pop(name, None)
        tf_weights.pop(name + '/Adam', None)
        tf_weights.pop(name + '/Adam_1', None)

    logger.info("Weights not copied to PyTorch model: {}".format(', '.join(tf_weights.keys())))
    return model


def gelu(x):
    """ Implementation of the gelu activation function.
        XLNet is using OpenAI GPT's gelu (not exactly the same as BERT)
        Also see https://arxiv.org/abs/1606.08415
    """
    cdf = 0.5 * (1.0 + torch.tanh(math.sqrt(2 / math.pi) * (x + 0.044715 * torch.pow(x, 3))))
    return x * cdf


def swish(x):
    return x * torch.sigmoid(x)


ACT2FN = {"gelu": gelu, "relu": torch.nn.functional.relu, "swish": swish}


try:
    from apex.normalization.fused_layer_norm import FusedLayerNorm as XLNetLayerNorm
except (ImportError, AttributeError) as e:
    logger.info("Better speed can be achieved with apex installed from https://www.github.com/nvidia/apex .")
    from torch.nn import LayerNorm as XLNetLayerNorm

class XLNetRelativeAttention(nn.Module):
    def __init__(self, config):
        super(XLNetRelativeAttention, self).__init__()
        self.output_attentions = config.output_attentions

        if config.d_model % config.n_head != 0:
            raise ValueError(
                "The hidden size (%d) is not a multiple of the number of attention "
                "heads (%d)" % (config.d_model, config.n_head))

        self.n_head = config.n_head
        self.d_head = config.d_head
        self.d_model = config.d_model
        self.scale = 1 / (config.d_head ** 0.5)

        self.q = nn.Parameter(torch.FloatTensor(config.d_model, self.n_head, self.d_head))
        self.k = nn.Parameter(torch.FloatTensor(config.d_model, self.n_head, self.d_head))
        self.v = nn.Parameter(torch.FloatTensor(config.d_model, self.n_head, self.d_head))
        self.o = nn.Parameter(torch.FloatTensor(config.d_model, self.n_head, self.d_head))
        self.r = nn.Parameter(torch.FloatTensor(config.d_model, self.n_head, self.d_head))

        self.r_r_bias = nn.Parameter(torch.FloatTensor(self.n_head, self.d_head))
        self.r_s_bias = nn.Parameter(torch.FloatTensor(self.n_head, self.d_head))
        self.r_w_bias = nn.Parameter(torch.FloatTensor(self.n_head, self.d_head))
        self.seg_embed = nn.Parameter(torch.FloatTensor(2, self.n_head, self.d_head))

        self.layer_norm = XLNetLayerNorm(config.d_model, eps=config.layer_norm_eps)
        self.dropout = nn.Dropout(config.dropout)

    def prune_heads(self, heads):
        raise NotImplementedError

    @staticmethod
    def rel_shift(x, klen=-1):
        """perform relative shift to form the relative attention score."""
        x_size = x.shape

        x = x.reshape(x_size[1], x_size[0], x_size[2], x_size[3])
        x = x[1:, ...]
        x = x.reshape(x_size[0], x_size[1] - 1, x_size[2], x_size[3])
        # x = x[:, 0:klen, :, :]
        x = torch.index_select(x, 1, torch.arange(klen, device=x.device, dtype=torch.long))

        return x

    def rel_attn_core(self, q_head, k_head_h, v_head_h, k_head_r, seg_mat=None, attn_mask=None, head_mask=None):
        """Core relative positional attention operations."""

        # content based attention score
        ac = torch.einsum('ibnd,jbnd->ijbn', q_head + self.r_w_bias, k_head_h)

        # position based attention score
        bd = torch.einsum('ibnd,jbnd->ijbn', q_head + self.r_r_bias, k_head_r)
        bd = self.rel_shift(bd, klen=ac.shape[1])

        # segment based attention score
        if seg_mat is None:
            ef = 0
        else:
            ef = torch.einsum('ibnd,snd->ibns', q_head + self.r_s_bias, self.seg_embed)
            ef = torch.einsum('ijbs,ibns->ijbn', seg_mat, ef)

        # merge attention scores and perform masking
        attn_score = (ac + bd + ef) * self.scale
        if attn_mask is not None:
            # attn_score = attn_score * (1 - attn_mask) - 1e30 * attn_mask
            if attn_mask.dtype == torch.float16:
                attn_score = attn_score - 65500 * attn_mask
            else:
                attn_score = attn_score - 1e30 * attn_mask

        # attention probability
        attn_prob = F.softmax(attn_score, dim=1)
        attn_prob = self.dropout(attn_prob)

        # Mask heads if we want to
        if head_mask is not None:
            attn_prob = attn_prob * head_mask

        # attention output
        attn_vec = torch.einsum('ijbn,jbnd->ibnd', attn_prob, v_head_h)

        if self.output_attentions:
            return attn_vec, attn_prob

        return attn_vec

    def post_attention(self, h, attn_vec, residual=True):
        """Post-attention processing."""
        # post-attention projection (back to `d_model`)
        attn_out = torch.einsum('ibnd,hnd->ibh', attn_vec, self.o)

        attn_out = self.dropout(attn_out)
        if residual:
            attn_out = attn_out + h
        output = self.layer_norm(attn_out)

        return output

    def forward(self, h, g,
                      attn_mask_h, attn_mask_g,
                      r, seg_mat,
                      mems=None, target_mapping=None, head_mask=None):
        if g is not None:
            ###### Two-stream attention with relative positional encoding.
            # content based attention score
            if mems is not None and mems.dim() > 1:
                cat = torch.cat([mems, h], dim=0)
            else:
                cat = h

            # content-based key head
            k_head_h = torch.einsum('ibh,hnd->ibnd', cat, self.k)

            # content-based value head
            v_head_h = torch.einsum('ibh,hnd->ibnd', cat, self.v)

            # position-based key head
            k_head_r = torch.einsum('ibh,hnd->ibnd', r, self.r)

            ##### h-stream
            # content-stream query head
            q_head_h = torch.einsum('ibh,hnd->ibnd', h, self.q)

            # core attention ops
            attn_vec_h = self.rel_attn_core(
                q_head_h, k_head_h, v_head_h, k_head_r, seg_mat=seg_mat, attn_mask=attn_mask_h, head_mask=head_mask)

            if self.output_attentions:
                attn_vec_h, attn_prob_h = attn_vec_h

            # post processing
            output_h = self.post_attention(h, attn_vec_h)

            ##### g-stream
            # query-stream query head
            q_head_g = torch.einsum('ibh,hnd->ibnd', g, self.q)

            # core attention ops
            if target_mapping is not None:
                q_head_g = torch.einsum('mbnd,mlb->lbnd', q_head_g, target_mapping)
                attn_vec_g = self.rel_attn_core(
                    q_head_g, k_head_h, v_head_h, k_head_r, seg_mat=seg_mat, attn_mask=attn_mask_g, head_mask=head_mask)

                if self.output_attentions:
                    attn_vec_g, attn_prob_g = attn_vec_g

                attn_vec_g = torch.einsum('lbnd,mlb->mbnd', attn_vec_g, target_mapping)
            else:
                attn_vec_g = self.rel_attn_core(
                    q_head_g, k_head_h, v_head_h, k_head_r, seg_mat=seg_mat, attn_mask=attn_mask_g, head_mask=head_mask)

                if self.output_attentions:
                    attn_vec_g, attn_prob_g = attn_vec_g

            # post processing
            output_g = self.post_attention(g, attn_vec_g)

            if self.output_attentions:
                attn_prob = attn_prob_h, attn_prob_g

        else:
            ###### Multi-head attention with relative positional encoding
            if mems is not None and mems.dim() > 1:
                cat = torch.cat([mems, h], dim=0)
            else:
                cat = h

            # content heads
            q_head_h = torch.einsum('ibh,hnd->ibnd', h, self.q)
            k_head_h = torch.einsum('ibh,hnd->ibnd', cat, self.k)
            v_head_h = torch.einsum('ibh,hnd->ibnd', cat, self.v)

            # positional heads
            k_head_r = torch.einsum('ibh,hnd->ibnd', r, self.r)

            # core attention ops
            attn_vec = self.rel_attn_core(
                q_head_h, k_head_h, v_head_h, k_head_r, seg_mat=seg_mat, attn_mask=attn_mask_h, head_mask=head_mask)

            if self.output_attentions:
                attn_vec, attn_prob = attn_vec

            # post processing
            output_h = self.post_attention(h, attn_vec)
            output_g = None

        outputs = (output_h, output_g)
        if self.output_attentions:
            outputs = outputs + (attn_prob,)
        return outputs

class XLNetFeedForward(nn.Module):
    def __init__(self, config):
        super(XLNetFeedForward, self).__init__()
        self.layer_norm = XLNetLayerNorm(config.d_model, eps=config.layer_norm_eps)
        self.layer_1 = nn.Linear(config.d_model, config.d_inner)
        self.layer_2 = nn.Linear(config.d_inner, config.d_model)
        self.dropout = nn.Dropout(config.dropout)
        if isinstance(config.ff_activation, str) or \
                (sys.version_info[0] == 2 and isinstance(config.ff_activation, unicode)):
            self.activation_function = ACT2FN[config.ff_activation]
        else:
            self.activation_function = config.ff_activation

    def forward(self, inp):
        output = inp
        output = self.layer_1(output)
        output = self.activation_function(output)
        output = self.dropout(output)
        output = self.layer_2(output)
        output = self.dropout(output)
        output = self.layer_norm(output + inp)
        return output

class XLNetLayer(nn.Module):
    def __init__(self, config):
        super(XLNetLayer, self).__init__()
        self.rel_attn = XLNetRelativeAttention(config)
        self.ff = XLNetFeedForward(config)
        self.dropout = nn.Dropout(config.dropout)

    def forward(self, output_h, output_g,
                attn_mask_h, attn_mask_g,
                r, seg_mat, mems=None, target_mapping=None, head_mask=None):
        outputs = self.rel_attn(output_h, output_g, attn_mask_h, attn_mask_g,
                                r, seg_mat, mems=mems, target_mapping=target_mapping,
                                head_mask=head_mask)
        output_h, output_g = outputs[:2]

        if output_g is not None:
            output_g = self.ff(output_g)
        output_h = self.ff(output_h)

        outputs = (output_h, output_g) + outputs[2:]  # Add again attentions if there are there
        return outputs


class XLNetPreTrainedModel(PreTrainedModel):
    """ An abstract class to handle weights initialization and
        a simple interface for dowloading and loading pretrained models.
    """
    config_class = XLNetConfig
    pretrained_model_archive_map = XLNET_PRETRAINED_MODEL_ARCHIVE_MAP
    load_tf_weights = load_tf_weights_in_xlnet
    base_model_prefix = "transformer"

    def _init_weights(self, module):
        """ Initialize the weights.
        """
        if isinstance(module, (nn.Linear, nn.Embedding)):
            # Slightly different from the TF version which uses truncated_normal for initialization
            # cf https://github.com/pytorch/pytorch/pull/5617
            module.weight.data.normal_(mean=0.0, std=self.config.initializer_range)
            if isinstance(module, nn.Linear) and module.bias is not None:
                module.bias.data.zero_()
        elif isinstance(module, XLNetLayerNorm):
            module.bias.data.zero_()
            module.weight.data.fill_(1.0)
        elif isinstance(module, XLNetRelativeAttention):
            for param in [module.q, module.k, module.v, module.o, module.r,
                          module.r_r_bias, module.r_s_bias, module.r_w_bias,
                          module.seg_embed]:
                param.data.normal_(mean=0.0, std=self.config.initializer_range)
        elif isinstance(module, XLNetModel):
                module.mask_emb.data.normal_(mean=0.0, std=self.config.initializer_range)


XLNET_START_DOCSTRING = r"""    The XLNet model was proposed in
    `XLNet: Generalized Autoregressive Pretraining for Language Understanding`_
    by Zhilin Yang*, Zihang Dai*, Yiming Yang, Jaime Carbonell, Ruslan Salakhutdinov, Quoc V. Le.
    XLnet is an extension of the Transformer-XL model pre-trained using an autoregressive method
    to learn bidirectional contexts by maximizing the expected likelihood over all permutations
    of the input sequence factorization order.

    The specific attention pattern can be controlled at training and test time using the `perm_mask` input.

    Do to the difficulty of training a fully auto-regressive model over various factorization order,
    XLNet is pretrained using only a sub-set of the output tokens as target which are selected
    with the `target_mapping` input.

    To use XLNet for sequential decoding (i.e. not in fully bi-directional setting), use the `perm_mask` and
    `target_mapping` inputs to control the attention span and outputs (see examples in `examples/run_generation.py`)

    This model is a PyTorch `torch.nn.Module`_ sub-class. Use it as a regular PyTorch Module and
    refer to the PyTorch documentation for all matter related to general usage and behavior.

    .. _`XLNet: Generalized Autoregressive Pretraining for Language Understanding`:
        http://arxiv.org/abs/1906.08237

    .. _`torch.nn.Module`:
        https://pytorch.org/docs/stable/nn.html#module

    Parameters:
        config (:class:`~pytorch_transformers.XLNetConfig`): Model configuration class with all the parameters of the model.
            Initializing with a config file does not load the weights associated with the model, only the configuration.
            Check out the :meth:`~pytorch_transformers.PreTrainedModel.from_pretrained` method to load the model weights.
"""

XLNET_INPUTS_DOCSTRING = r"""
    Inputs:
        **input_ids**: ``torch.LongTensor`` of shape ``(batch_size, sequence_length)``:
            Indices of input sequence tokens in the vocabulary.
            XLNet is a model with relative position embeddings so you can either pad the inputs on
            the right or on the left.
            Indices can be obtained using :class:`pytorch_transformers.XLNetTokenizer`.
            See :func:`pytorch_transformers.PreTrainedTokenizer.encode` and
            :func:`pytorch_transformers.PreTrainedTokenizer.convert_tokens_to_ids` for details.
<<<<<<< HEAD
=======
        **token_type_ids**: (`optional`) ``torch.LongTensor`` of shape ``(batch_size, sequence_length)``:
            A parallel sequence of tokens (can be used to indicate various portions of the inputs).
            The type indices in XLNet are NOT selected in the vocabulary, they can be arbitrary numbers and
            the important thing is that they should be different for tokens which belong to different segments.
            The model will compute relative segment differences from the given type indices:
            0 if the segment id of two tokens are the same, 1 if not.
>>>>>>> 995e38b7
        **attention_mask**: (`optional`) ``torch.FloatTensor`` of shape ``(batch_size, sequence_length)``:
            Mask to avoid performing attention on padding token indices.
            Mask values selected in ``[0, 1]``:
            ``1`` for tokens that are NOT MASKED, ``0`` for MASKED tokens.
        **mems**: (`optional`)
            list of ``torch.FloatTensor`` (one for each layer):
            that contains pre-computed hidden-states (key and values in the attention blocks) as output by the model
            (see `mems` output below). Can be used to speed up sequential decoding and attend to longer context.
            To activate mems you need to set up config.mem_len to a positive value which will be the max number of tokens in
            the memory output by the model. E.g. `model = XLNetModel.from_pretrained('xlnet-base-case, mem_len=1024)` will
            instantiate a model which can use up to 1024 tokens of memory (in addition to the input it self).
        **perm_mask**: (`optional`) ``torch.FloatTensor`` of shape ``(batch_size, sequence_length, sequence_length)``:
            Mask to indicate the attention pattern for each input token with values selected in ``[0, 1]``:
            If ``perm_mask[k, i, j] = 0``, i attend to j in batch k;
            if ``perm_mask[k, i, j] = 1``, i does not attend to j in batch k.
            If None, each token attends to all the others (full bidirectional attention).
            Only used during pretraining (to define factorization order) or for sequential decoding (generation).
        **target_mapping**: (`optional`) ``torch.FloatTensor`` of shape ``(batch_size, num_predict, sequence_length)``:
            Mask to indicate the output tokens to use.
            If ``target_mapping[k, i, j] = 1``, the i-th predict in batch k is on the j-th token.
            Only used during pretraining for partial prediction or for sequential decoding (generation).
        **token_type_ids**: (`optional`) ``torch.LongTensor`` of shape ``(batch_size, sequence_length)``:
            A parallel sequence of tokens (can be used to indicate various portions of the inputs).
            The embeddings from these tokens will be summed with the respective token embeddings.
            Indices are selected in the vocabulary (unlike BERT which has a specific vocabulary for segment indices).
        **input_mask**: (`optional`) ``torch.FloatTensor`` of shape ``(batch_size, sequence_length)``:
            Mask to avoid performing attention on padding token indices.
            Negative of `attention_mask`, i.e. with 0 for real tokens and 1 for padding.
            Kept for compatibility with the original code base.
            You can only uses one of `input_mask` and `attention_mask`
            Mask values selected in ``[0, 1]``:
            ``1`` for tokens that are MASKED, ``0`` for tokens that are NOT MASKED.
        **head_mask**: (`optional`) ``torch.FloatTensor`` of shape ``(num_heads,)`` or ``(num_layers, num_heads)``:
            Mask to nullify selected heads of the self-attention modules.
            Mask values selected in ``[0, 1]``:
            ``1`` indicates the head is **not masked**, ``0`` indicates the head is **masked**.
"""

@add_start_docstrings("The bare XLNet Model transformer outputing raw hidden-states without any specific head on top.",
                      XLNET_START_DOCSTRING, XLNET_INPUTS_DOCSTRING)
class XLNetModel(XLNetPreTrainedModel):
    r"""
    Outputs: `Tuple` comprising various elements depending on the configuration (config) and inputs:
        **last_hidden_state**: ``torch.FloatTensor`` of shape ``(batch_size, sequence_length, hidden_size)``
            Sequence of hidden-states at the last layer of the model.
        **mems**:
            list of ``torch.FloatTensor`` (one for each layer):
            that contains pre-computed hidden-states (key and values in the attention blocks) as computed by the model
            if config.mem_len > 0 else tuple of None. Can be used to speed up sequential decoding and attend to longer context.
            See details in the docstring of the `mems` input above.
        **hidden_states**: (`optional`, returned when ``config.output_hidden_states=True``)
            list of ``torch.FloatTensor`` (one for the output of each layer + the output of the embeddings)
            of shape ``(batch_size, sequence_length, hidden_size)``:
            Hidden-states of the model at the output of each layer plus the initial embedding outputs.
        **attentions**: (`optional`, returned when ``config.output_attentions=True``)
            list of ``torch.FloatTensor`` (one for each layer) of shape ``(batch_size, num_heads, sequence_length, sequence_length)``:
            Attentions weights after the attention softmax, used to compute the weighted average in the self-attention heads.

    Examples::

        tokenizer = XLNetTokenizer.from_pretrained('xlnet-large-cased')
        model = XLNetModel.from_pretrained('xlnet-large-cased')
        input_ids = torch.tensor(tokenizer.encode("Hello, my dog is cute")).unsqueeze(0)  # Batch size 1
        outputs = model(input_ids)
        last_hidden_states = outputs[0]  # The last hidden-state is the first element of the output tuple

    """
    def __init__(self, config):
        super(XLNetModel, self).__init__(config)
        self.output_attentions = config.output_attentions
        self.output_hidden_states = config.output_hidden_states

        self.mem_len = config.mem_len
        self.reuse_len = config.reuse_len
        self.d_model = config.d_model
        self.same_length = config.same_length
        self.attn_type = config.attn_type
        self.bi_data = config.bi_data
        self.clamp_len = config.clamp_len
        self.n_layer = config.n_layer

        self.word_embedding = nn.Embedding(config.n_token, config.d_model)
        self.mask_emb = nn.Parameter(torch.FloatTensor(1, 1, config.d_model))
        self.layer = nn.ModuleList([XLNetLayer(config) for _ in range(config.n_layer)])
        self.dropout = nn.Dropout(config.dropout)

        self.init_weights()

    def _resize_token_embeddings(self, new_num_tokens):
        self.word_embedding = self._get_resized_embeddings(self.word_embedding, new_num_tokens)
        return self.word_embedding

    def _prune_heads(self, heads_to_prune):
        raise NotImplementedError

    def create_mask(self, qlen, mlen):
        """
        Creates causal attention mask. Float mask where 1.0 indicates masked, 0.0 indicates not-masked.

        Args:
            qlen: TODO Lysandre didn't fill
            mlen: TODO Lysandre didn't fill

        ::

                  same_length=False:      same_length=True:
                  <mlen > <  qlen >       <mlen > <  qlen >
               ^ [0 0 0 0 0 1 1 1 1]     [0 0 0 0 0 1 1 1 1]
                 [0 0 0 0 0 0 1 1 1]     [1 0 0 0 0 0 1 1 1]
            qlen [0 0 0 0 0 0 0 1 1]     [1 1 0 0 0 0 0 1 1]
                 [0 0 0 0 0 0 0 0 1]     [1 1 1 0 0 0 0 0 1]
               v [0 0 0 0 0 0 0 0 0]     [1 1 1 1 0 0 0 0 0]

        """
        attn_mask = torch.ones([qlen, qlen])
        mask_up = torch.triu(attn_mask, diagonal=1)
        attn_mask_pad = torch.zeros([qlen, mlen])
        ret = torch.cat([attn_mask_pad, mask_up], dim=1)
        if self.same_length:
            mask_lo = torch.tril(attn_mask, diagonal=-1)
            ret = torch.cat([ret[:, :qlen] + mask_lo, ret[:, qlen:]], dim=1)

        ret = ret.to(next(self.parameters()))
        return ret

    def cache_mem(self, curr_out, prev_mem):
        """cache hidden states into memory."""
        if self.mem_len is None or self.mem_len == 0:
            return None
        else:
            if self.reuse_len is not None and self.reuse_len > 0:
                curr_out = curr_out[:self.reuse_len]

            if prev_mem is None:
                new_mem = curr_out[-self.mem_len:]
            else:
                new_mem = torch.cat([prev_mem, curr_out], dim=0)[-self.mem_len:]

        return new_mem.detach()

    @staticmethod
    def positional_embedding(pos_seq, inv_freq, bsz=None):
        sinusoid_inp = torch.einsum('i,d->id', pos_seq, inv_freq)
        pos_emb = torch.cat([torch.sin(sinusoid_inp), torch.cos(sinusoid_inp)], dim=-1)
        pos_emb = pos_emb[:, None, :]

        if bsz is not None:
            pos_emb = pos_emb.expand(-1, bsz, -1)

        return pos_emb

    def relative_positional_encoding(self, qlen, klen, bsz=None):
        """create relative positional encoding."""
        freq_seq = torch.arange(0, self.d_model, 2.0, dtype=torch.float)
        inv_freq = 1 / torch.pow(10000, (freq_seq / self.d_model))

        if self.attn_type == 'bi':
            # beg, end = klen - 1, -qlen
            beg, end = klen, -qlen
        elif self.attn_type == 'uni':
            # beg, end = klen - 1, -1
            beg, end = klen, -1
        else:
            raise ValueError('Unknown `attn_type` {}.'.format(self.attn_type))

        if self.bi_data:
            fwd_pos_seq = torch.arange(beg, end, -1.0, dtype=torch.float)
            bwd_pos_seq = torch.arange(-beg, -end, 1.0, dtype=torch.float)

            if self.clamp_len > 0:
                fwd_pos_seq = fwd_pos_seq.clamp(-self.clamp_len, self.clamp_len)
                bwd_pos_seq = bwd_pos_seq.clamp(-self.clamp_len, self.clamp_len)

            if bsz is not None:
                fwd_pos_emb = self.positional_embedding(fwd_pos_seq, inv_freq, bsz//2)
                bwd_pos_emb = self.positional_embedding(bwd_pos_seq, inv_freq, bsz//2)
            else:
                fwd_pos_emb = self.positional_embedding(fwd_pos_seq, inv_freq)
                bwd_pos_emb = self.positional_embedding(bwd_pos_seq, inv_freq)

            pos_emb = torch.cat([fwd_pos_emb, bwd_pos_emb], dim=1)
        else:
            fwd_pos_seq = torch.arange(beg, end, -1.0)
            if self.clamp_len > 0:
                fwd_pos_seq = fwd_pos_seq.clamp(-self.clamp_len, self.clamp_len)
            pos_emb = self.positional_embedding(fwd_pos_seq, inv_freq, bsz)

        pos_emb = pos_emb.to(next(self.parameters()))
        return pos_emb

    def forward(self, input_ids, attention_mask=None, mems=None, perm_mask=None, target_mapping=None,
                token_type_ids=None, input_mask=None, head_mask=None):
        # the original code for XLNet uses shapes [len, bsz] with the batch dimension at the end
        # but we want a unified interface in the library with the batch size on the first dimension
        # so we move here the first dimension (batch) to the end
        input_ids = input_ids.transpose(0, 1).contiguous()
        token_type_ids = token_type_ids.transpose(0, 1).contiguous() if token_type_ids is not None else None
        input_mask = input_mask.transpose(0, 1).contiguous() if input_mask is not None else None
        attention_mask = attention_mask.transpose(0, 1).contiguous() if attention_mask is not None else None
        perm_mask = perm_mask.permute(1, 2, 0).contiguous() if perm_mask is not None else None
        target_mapping = target_mapping.permute(1, 2, 0).contiguous() if target_mapping is not None else None

        qlen, bsz = input_ids.shape[0], input_ids.shape[1]
        mlen = mems[0].shape[0] if mems is not None and mems[0] is not None else 0
        klen = mlen + qlen

        dtype_float = next(self.parameters()).dtype
        device = next(self.parameters()).device

        ##### Attention mask
        # causal attention mask
        if self.attn_type == 'uni':
            attn_mask = self.create_mask(qlen, mlen)
            attn_mask = attn_mask[:, :, None, None]
        elif self.attn_type == 'bi':
            attn_mask = None
        else:
            raise ValueError('Unsupported attention type: {}'.format(self.attn_type))

        # data mask: input mask & perm mask
        assert input_mask is None or attention_mask is None, "You can only use one of input_mask (uses 1 for padding) "
        "or attention_mask (uses 0 for padding, added for compatbility with BERT). Please choose one."
        if input_mask is None and attention_mask is not None:
            input_mask = 1.0 - attention_mask
        if input_mask is not None and perm_mask is not None:
            data_mask = input_mask[None] + perm_mask
        elif input_mask is not None and perm_mask is None:
            data_mask = input_mask[None]
        elif input_mask is None and perm_mask is not None:
            data_mask = perm_mask
        else:
            data_mask = None

        if data_mask is not None:
            # all mems can be attended to
            mems_mask = torch.zeros([data_mask.shape[0], mlen, bsz]).to(data_mask)
            data_mask = torch.cat([mems_mask, data_mask], dim=1)
            if attn_mask is None:
                attn_mask = data_mask[:, :, :, None]
            else:
                attn_mask += data_mask[:, :, :, None]

        if attn_mask is not None:
            attn_mask = (attn_mask > 0).to(dtype_float)

        if attn_mask is not None:
            non_tgt_mask = -torch.eye(qlen).to(attn_mask)
            non_tgt_mask = torch.cat([torch.zeros([qlen, mlen]).to(attn_mask), non_tgt_mask], dim=-1)
            non_tgt_mask = ((attn_mask + non_tgt_mask[:, :, None, None]) > 0).to(attn_mask)
        else:
            non_tgt_mask = None

        ##### Word embeddings and prepare h & g hidden states
        word_emb_k = self.word_embedding(input_ids)
        output_h = self.dropout(word_emb_k)
        if target_mapping is not None:
            word_emb_q = self.mask_emb.expand(target_mapping.shape[0], bsz, -1)
        # else:  # We removed the inp_q input which was same as target mapping
        #     inp_q_ext = inp_q[:, :, None]
        #     word_emb_q = inp_q_ext * self.mask_emb + (1 - inp_q_ext) * word_emb_k
            output_g = self.dropout(word_emb_q)
        else:
            output_g = None

        ##### Segment embedding
        if token_type_ids is not None:
            # Convert `token_type_ids` to one-hot `seg_mat`
            mem_pad = torch.zeros([mlen, bsz], dtype=torch.long, device=device)
            cat_ids = torch.cat([mem_pad, token_type_ids], dim=0)

            # `1` indicates not in the same segment [qlen x klen x bsz]
            seg_mat = (token_type_ids[:, None] != cat_ids[None, :]).long()
            seg_mat = F.one_hot(seg_mat, num_classes=2).to(dtype_float)
        else:
            seg_mat = None

        ##### Positional encoding
        pos_emb = self.relative_positional_encoding(qlen, klen, bsz=bsz)
        pos_emb = self.dropout(pos_emb)

        # Prepare head mask if needed
        # 1.0 in head_mask indicate we keep the head
        # attention_probs has shape bsz x n_heads x N x N
        # input head_mask has shape [num_heads] or [num_hidden_layers x num_heads] (a head_mask for each layer)
        # and head_mask is converted to shape [num_hidden_layers x qlen x klen x bsz x n_head]
        if head_mask is not None:
            if head_mask.dim() == 1:
                head_mask = head_mask.unsqueeze(0).unsqueeze(0).unsqueeze(0).unsqueeze(0)
                head_mask = head_mask.expand(self.n_layer, -1, -1, -1, -1)
            elif head_mask.dim() == 2:
                head_mask = head_mask.unsqueeze(1).unsqueeze(1).unsqueeze(1)
            head_mask = head_mask.to(dtype=next(self.parameters()).dtype) # switch to fload if need + fp16 compatibility
        else:
            head_mask = [None] * self.n_layer

        new_mems = ()
        if mems is None:
            mems = [None] * len(self.layer)

        attentions = []
        hidden_states = []
        for i, layer_module in enumerate(self.layer):
            # cache new mems
            new_mems = new_mems + (self.cache_mem(output_h, mems[i]),)
            if self.output_hidden_states:
                hidden_states.append((output_h, output_g) if output_g is not None else output_h)

            outputs = layer_module(output_h, output_g, attn_mask_h=non_tgt_mask, attn_mask_g=attn_mask,
                                   r=pos_emb, seg_mat=seg_mat, mems=mems[i], target_mapping=target_mapping,
                                   head_mask=head_mask[i])
            output_h, output_g = outputs[:2]
            if self.output_attentions:
                attentions.append(outputs[2])

        # Add last hidden state
        if self.output_hidden_states:
            hidden_states.append((output_h, output_g) if output_g is not None else output_h)

        output = self.dropout(output_g if output_g is not None else output_h)

        # Prepare outputs, we transpose back here to shape [bsz, len, hidden_dim] (cf. beginning of forward() method)
        outputs = (output.permute(1, 0, 2).contiguous(), new_mems)
        if self.output_hidden_states:
            if output_g is not None:
                hidden_states = tuple(h.permute(1, 0, 2).contiguous() for hs in hidden_states for h in hs)
            else:
                hidden_states = tuple(hs.permute(1, 0, 2).contiguous() for hs in hidden_states)
            outputs = outputs + (hidden_states,)
        if self.output_attentions:
            attentions = tuple(t.permute(2, 3, 0, 1).contiguous() for t in attentions)
            outputs = outputs + (attentions,)

        return outputs  # outputs, new_mems, (hidden_states), (attentions)


@add_start_docstrings("""XLNet Model with a language modeling head on top
    (linear layer with weights tied to the input embeddings). """,
    XLNET_START_DOCSTRING, XLNET_INPUTS_DOCSTRING)
class XLNetLMHeadModel(XLNetPreTrainedModel):
    r"""
        **labels**: (`optional`) ``torch.LongTensor`` of shape ``(batch_size, sequence_length)``:
            Labels for language modeling.
            Note that the labels **are shifted** inside the model, i.e. you can set ``lm_labels = input_ids``
            Indices are selected in ``[-1, 0, ..., config.vocab_size]``
            All labels set to ``-1`` are ignored (masked), the loss is only
            computed for labels in ``[0, ..., config.vocab_size]``

    Outputs: `Tuple` comprising various elements depending on the configuration (config) and inputs:
        **loss**: (`optional`, returned when ``labels`` is provided) ``torch.FloatTensor`` of shape ``(1,)``:
            Language modeling loss.
        **prediction_scores**: ``torch.FloatTensor`` of shape ``(batch_size, sequence_length, config.vocab_size)``
            Prediction scores of the language modeling head (scores for each vocabulary token before SoftMax).
        **mems**:
            list of ``torch.FloatTensor`` (one for each layer):
            that contains pre-computed hidden-states (key and values in the attention blocks) as computed by the model
            if config.mem_len > 0 else tuple of None. Can be used to speed up sequential decoding and attend to longer context.
            See details in the docstring of the `mems` input above.
        **hidden_states**: (`optional`, returned when ``config.output_hidden_states=True``)
            list of ``torch.FloatTensor`` (one for the output of each layer + the output of the embeddings)
            of shape ``(batch_size, sequence_length, hidden_size)``:
            Hidden-states of the model at the output of each layer plus the initial embedding outputs.
        **attentions**: (`optional`, returned when ``config.output_attentions=True``)
            list of ``torch.FloatTensor`` (one for each layer) of shape ``(batch_size, num_heads, sequence_length, sequence_length)``:
            Attentions weights after the attention softmax, used to compute the weighted average in the self-attention heads.

    Examples::

        tokenizer = XLNetTokenizer.from_pretrained('xlnet-large-cased')
        model = XLNetLMHeadModel.from_pretrained('xlnet-large-cased')
        # We show how to setup inputs to predict a next token using a bi-directional context.
        input_ids = torch.tensor(tokenizer.encode("Hello, my dog is very <mask>")).unsqueeze(0)  # We will predict the masked token
        perm_mask = torch.zeros((1, input_ids.shape[1], input_ids.shape[1]), dtype=torch.float)
        perm_mask[:, :, -1] = 1.0  # Previous tokens don't see last token
        target_mapping = torch.zeros((1, 1, input_ids.shape[1]), dtype=torch.float)  # Shape [1, 1, seq_length] => let's predict one token
        target_mapping[0, 0, -1] = 1.0  # Our first (and only) prediction will be the last token of the sequence (the masked token)
        outputs = model(input_ids, perm_mask=perm_mask, target_mapping=target_mapping)
        next_token_logits = outputs[0]  # Output has shape [target_mapping.size(0), target_mapping.size(1), config.vocab_size]

    """
    def __init__(self, config):
        super(XLNetLMHeadModel, self).__init__(config)
        self.attn_type = config.attn_type
        self.same_length = config.same_length

        self.transformer = XLNetModel(config)
        self.lm_loss = nn.Linear(config.d_model, config.n_token, bias=True)

        self.init_weights()
        self.tie_weights()

    def tie_weights(self):
        """ Make sure we are sharing the embeddings
        """
        self._tie_or_clone_weights(self.lm_loss, self.transformer.word_embedding)

    def forward(self, input_ids, attention_mask=None, mems=None, perm_mask=None, target_mapping=None,
                token_type_ids=None, input_mask=None, head_mask=None, labels=None):
        transformer_outputs = self.transformer(input_ids,
                                               attention_mask=attention_mask,
                                               mems=mems,
                                               perm_mask=perm_mask,
                                               target_mapping=target_mapping,
                                               token_type_ids=token_type_ids,
                                               input_mask=input_mask, 
                                               head_mask=head_mask)

        logits = self.lm_loss(transformer_outputs[0])

        outputs = (logits,) + transformer_outputs[1:]  # Keep mems, hidden states, attentions if there are in it

        if labels is not None:
            # Flatten the tokens
            loss_fct = CrossEntropyLoss(ignore_index=-1)
            loss = loss_fct(logits.view(-1, logits.size(-1)),
                            labels.view(-1))
            outputs = (loss,) + outputs

        return outputs  # return (loss), logits, mems, (hidden states), (attentions)


@add_start_docstrings("""XLNet Model with a sequence classification/regression head on top (a linear layer on top of
    the pooled output) e.g. for GLUE tasks. """,
    XLNET_START_DOCSTRING, XLNET_INPUTS_DOCSTRING)
class XLNetForSequenceClassification(XLNetPreTrainedModel):
    r"""
        **labels**: (`optional`) ``torch.LongTensor`` of shape ``(batch_size,)``:
            Labels for computing the sequence classification/regression loss.
            Indices should be in ``[0, ..., config.num_labels - 1]``.
            If ``config.num_labels == 1`` a regression loss is computed (Mean-Square loss),
            If ``config.num_labels > 1`` a classification loss is computed (Cross-Entropy).

    Outputs: `Tuple` comprising various elements depending on the configuration (config) and inputs:
        **loss**: (`optional`, returned when ``labels`` is provided) ``torch.FloatTensor`` of shape ``(1,)``:
            Classification (or regression if config.num_labels==1) loss.
        **logits**: ``torch.FloatTensor`` of shape ``(batch_size, config.num_labels)``
            Classification (or regression if config.num_labels==1) scores (before SoftMax).
        **mems**:
            list of ``torch.FloatTensor`` (one for each layer):
            that contains pre-computed hidden-states (key and values in the attention blocks) as computed by the model
            if config.mem_len > 0 else tuple of None. Can be used to speed up sequential decoding and attend to longer context.
            See details in the docstring of the `mems` input above.
        **hidden_states**: (`optional`, returned when ``config.output_hidden_states=True``)
            list of ``torch.FloatTensor`` (one for the output of each layer + the output of the embeddings)
            of shape ``(batch_size, sequence_length, hidden_size)``:
            Hidden-states of the model at the output of each layer plus the initial embedding outputs.
        **attentions**: (`optional`, returned when ``config.output_attentions=True``)
            list of ``torch.FloatTensor`` (one for each layer) of shape ``(batch_size, num_heads, sequence_length, sequence_length)``:
            Attentions weights after the attention softmax, used to compute the weighted average in the self-attention heads.

    Examples::

        tokenizer = XLNetTokenizer.from_pretrained('xlnet-large-cased')
        model = XLNetForSequenceClassification.from_pretrained('xlnet-large-cased')
        input_ids = torch.tensor(tokenizer.encode("Hello, my dog is cute")).unsqueeze(0)  # Batch size 1
        labels = torch.tensor([1]).unsqueeze(0)  # Batch size 1
        outputs = model(input_ids, labels=labels)
        loss, logits = outputs[:2]

    """
    def __init__(self, config):
        super(XLNetForSequenceClassification, self).__init__(config)
        self.num_labels = config.num_labels

        self.transformer = XLNetModel(config)
        self.sequence_summary = SequenceSummary(config)
        self.logits_proj = nn.Linear(config.d_model, config.num_labels)

        self.init_weights()

    def forward(self, input_ids, attention_mask=None, mems=None, perm_mask=None, target_mapping=None,
                token_type_ids=None, input_mask=None, head_mask=None, labels=None):
        transformer_outputs = self.transformer(input_ids,
                                               attention_mask=attention_mask,
                                               mems=mems,
                                               perm_mask=perm_mask,
                                               target_mapping=target_mapping,
                                               token_type_ids=token_type_ids,
                                               input_mask=input_mask, 
                                               head_mask=head_mask)
        output = transformer_outputs[0]

        output = self.sequence_summary(output)
        logits = self.logits_proj(output)

        outputs = (logits,) + transformer_outputs[1:]  # Keep mems, hidden states, attentions if there are in it

        if labels is not None:
            if self.num_labels == 1:
                #  We are doing regression
                loss_fct = MSELoss()
                loss = loss_fct(logits.view(-1), labels.view(-1))
            else:
                loss_fct = CrossEntropyLoss()
                loss = loss_fct(logits.view(-1, self.num_labels), labels.view(-1))
            outputs = (loss,) + outputs

        return outputs  # return (loss), logits, mems, (hidden states), (attentions)


@add_start_docstrings("""XLNet Model with a span classification head on top for extractive question-answering tasks like SQuAD (a linear layers on top of
    the hidden-states output to compute `span start logits` and `span end logits`). """,
    XLNET_START_DOCSTRING, XLNET_INPUTS_DOCSTRING)
class XLNetForQuestionAnswering(XLNetPreTrainedModel):
    r"""
        **start_positions**: (`optional`) ``torch.LongTensor`` of shape ``(batch_size,)``:
            Labels for position (index) of the start of the labelled span for computing the token classification loss.
            Positions are clamped to the length of the sequence (`sequence_length`).
            Position outside of the sequence are not taken into account for computing the loss.
        **end_positions**: (`optional`) ``torch.LongTensor`` of shape ``(batch_size,)``:
            Labels for position (index) of the end of the labelled span for computing the token classification loss.
            Positions are clamped to the length of the sequence (`sequence_length`).
            Position outside of the sequence are not taken into account for computing the loss.
        **is_impossible**: (`optional`) ``torch.LongTensor`` of shape ``(batch_size,)``:
            Labels whether a question has an answer or no answer (SQuAD 2.0)
        **cls_index**: (`optional`) ``torch.LongTensor`` of shape ``(batch_size,)``:
            Labels for position (index) of the classification token to use as input for computing plausibility of the answer.
        **p_mask**: (`optional`) ``torch.FloatTensor`` of shape ``(batch_size, sequence_length)``:
            Optional mask of tokens which can't be in answers (e.g. [CLS], [PAD], ...).
            1.0 means token should be masked. 0.0 mean token is not masked.

    Outputs: `Tuple` comprising various elements depending on the configuration (config) and inputs:
        **loss**: (`optional`, returned if both ``start_positions`` and ``end_positions`` are provided) ``torch.FloatTensor`` of shape ``(1,)``:
            Classification loss as the sum of start token, end token (and is_impossible if provided) classification losses.
        **start_top_log_probs**: (`optional`, returned if ``start_positions`` or ``end_positions`` is not provided)
            ``torch.FloatTensor`` of shape ``(batch_size, config.start_n_top)``
            Log probabilities for the top config.start_n_top start token possibilities (beam-search).
        **start_top_index**: (`optional`, returned if ``start_positions`` or ``end_positions`` is not provided)
            ``torch.LongTensor`` of shape ``(batch_size, config.start_n_top)``
            Indices for the top config.start_n_top start token possibilities (beam-search).
        **end_top_log_probs**: (`optional`, returned if ``start_positions`` or ``end_positions`` is not provided)
            ``torch.FloatTensor`` of shape ``(batch_size, config.start_n_top * config.end_n_top)``
            Log probabilities for the top ``config.start_n_top * config.end_n_top`` end token possibilities (beam-search).
        **end_top_index**: (`optional`, returned if ``start_positions`` or ``end_positions`` is not provided)
            ``torch.LongTensor`` of shape ``(batch_size, config.start_n_top * config.end_n_top)``
            Indices for the top ``config.start_n_top * config.end_n_top`` end token possibilities (beam-search).
        **cls_logits**: (`optional`, returned if ``start_positions`` or ``end_positions`` is not provided)
            ``torch.FloatTensor`` of shape ``(batch_size,)``
            Log probabilities for the ``is_impossible`` label of the answers.
        **mems**:
            list of ``torch.FloatTensor`` (one for each layer):
            that contains pre-computed hidden-states (key and values in the attention blocks) as computed by the model
            if config.mem_len > 0 else tuple of None. Can be used to speed up sequential decoding and attend to longer context.
            See details in the docstring of the `mems` input above.
        **hidden_states**: (`optional`, returned when ``config.output_hidden_states=True``)
            list of ``torch.FloatTensor`` (one for the output of each layer + the output of the embeddings)
            of shape ``(batch_size, sequence_length, hidden_size)``:
            Hidden-states of the model at the output of each layer plus the initial embedding outputs.
        **attentions**: (`optional`, returned when ``config.output_attentions=True``)
            list of ``torch.FloatTensor`` (one for each layer) of shape ``(batch_size, num_heads, sequence_length, sequence_length)``:
            Attentions weights after the attention softmax, used to compute the weighted average in the self-attention heads.

    Examples::

        tokenizer = XLMTokenizer.from_pretrained('xlm-mlm-en-2048')
        model = XLMForQuestionAnswering.from_pretrained('xlnet-large-cased')
        input_ids = torch.tensor(tokenizer.encode("Hello, my dog is cute")).unsqueeze(0)  # Batch size 1
        start_positions = torch.tensor([1])
        end_positions = torch.tensor([3])
        outputs = model(input_ids, start_positions=start_positions, end_positions=end_positions)
        loss, start_scores, end_scores = outputs[:2]

    """
    def __init__(self, config):
        super(XLNetForQuestionAnswering, self).__init__(config)
        self.start_n_top = config.start_n_top
        self.end_n_top = config.end_n_top

        self.transformer = XLNetModel(config)
        self.start_logits = PoolerStartLogits(config)
        self.end_logits = PoolerEndLogits(config)
        self.answer_class = PoolerAnswerClass(config)

        self.init_weights()

    def forward(self, input_ids, attention_mask=None, mems=None, perm_mask=None, target_mapping=None,
                token_type_ids=None, input_mask=None, head_mask=None,
                start_positions=None, end_positions=None, is_impossible=None, cls_index=None, p_mask=None,):
        transformer_outputs = self.transformer(input_ids,
                                               attention_mask=attention_mask,
                                               mems=mems,
                                               perm_mask=perm_mask,
                                               target_mapping=target_mapping,
                                               token_type_ids=token_type_ids,
                                               input_mask=input_mask, 
                                               head_mask=head_mask)
        hidden_states = transformer_outputs[0]
        start_logits = self.start_logits(hidden_states, p_mask=p_mask)

        outputs = transformer_outputs[1:]  # Keep mems, hidden states, attentions if there are in it

        if start_positions is not None and end_positions is not None:
            # If we are on multi-GPU, let's remove the dimension added by batch splitting
            for x in (start_positions, end_positions, cls_index, is_impossible):
                if x is not None and x.dim() > 1:
                    x.squeeze_(-1)

            # during training, compute the end logits based on the ground truth of the start position
            end_logits = self.end_logits(hidden_states, start_positions=start_positions, p_mask=p_mask)

            loss_fct = CrossEntropyLoss()
            start_loss = loss_fct(start_logits, start_positions)
            end_loss = loss_fct(end_logits, end_positions)
            total_loss = (start_loss + end_loss) / 2

            if cls_index is not None and is_impossible is not None:
                # Predict answerability from the representation of CLS and START
                cls_logits = self.answer_class(hidden_states, start_positions=start_positions, cls_index=cls_index)
                loss_fct_cls = nn.BCEWithLogitsLoss()
                cls_loss = loss_fct_cls(cls_logits, is_impossible)

                # note(zhiliny): by default multiply the loss by 0.5 so that the scale is comparable to start_loss and end_loss
                total_loss += cls_loss * 0.5

            outputs = (total_loss,) + outputs

        else:
            # during inference, compute the end logits based on beam search
            bsz, slen, hsz = hidden_states.size()
            start_log_probs = F.softmax(start_logits, dim=-1) # shape (bsz, slen)

            start_top_log_probs, start_top_index = torch.topk(start_log_probs, self.start_n_top, dim=-1) # shape (bsz, start_n_top)
            start_top_index_exp = start_top_index.unsqueeze(-1).expand(-1, -1, hsz) # shape (bsz, start_n_top, hsz)
            start_states = torch.gather(hidden_states, -2, start_top_index_exp) # shape (bsz, start_n_top, hsz)
            start_states = start_states.unsqueeze(1).expand(-1, slen, -1, -1) # shape (bsz, slen, start_n_top, hsz)

            hidden_states_expanded = hidden_states.unsqueeze(2).expand_as(start_states) # shape (bsz, slen, start_n_top, hsz)
            p_mask = p_mask.unsqueeze(-1) if p_mask is not None else None
            end_logits = self.end_logits(hidden_states_expanded, start_states=start_states, p_mask=p_mask)
            end_log_probs = F.softmax(end_logits, dim=1) # shape (bsz, slen, start_n_top)

            end_top_log_probs, end_top_index = torch.topk(end_log_probs, self.end_n_top, dim=1) # shape (bsz, end_n_top, start_n_top)
            end_top_log_probs = end_top_log_probs.view(-1, self.start_n_top * self.end_n_top)
            end_top_index = end_top_index.view(-1, self.start_n_top * self.end_n_top)

            start_states = torch.einsum("blh,bl->bh", hidden_states, start_log_probs)  # get the representation of START as weighted sum of hidden states
            cls_logits = self.answer_class(hidden_states, start_states=start_states, cls_index=cls_index)  # Shape (batch size,): one single `cls_logits` for each sample

            outputs = (start_top_log_probs, start_top_index, end_top_log_probs, end_top_index, cls_logits) + outputs

        # return start_top_log_probs, start_top_index, end_top_log_probs, end_top_index, cls_logits
        # or (if labels are provided) (total_loss,)
        return outputs<|MERGE_RESOLUTION|>--- conflicted
+++ resolved
@@ -502,15 +502,12 @@
             Indices can be obtained using :class:`pytorch_transformers.XLNetTokenizer`.
             See :func:`pytorch_transformers.PreTrainedTokenizer.encode` and
             :func:`pytorch_transformers.PreTrainedTokenizer.convert_tokens_to_ids` for details.
-<<<<<<< HEAD
-=======
         **token_type_ids**: (`optional`) ``torch.LongTensor`` of shape ``(batch_size, sequence_length)``:
             A parallel sequence of tokens (can be used to indicate various portions of the inputs).
             The type indices in XLNet are NOT selected in the vocabulary, they can be arbitrary numbers and
             the important thing is that they should be different for tokens which belong to different segments.
             The model will compute relative segment differences from the given type indices:
             0 if the segment id of two tokens are the same, 1 if not.
->>>>>>> 995e38b7
         **attention_mask**: (`optional`) ``torch.FloatTensor`` of shape ``(batch_size, sequence_length)``:
             Mask to avoid performing attention on padding token indices.
             Mask values selected in ``[0, 1]``:
